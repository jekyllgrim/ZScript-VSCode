{
    "name": "gzdoom-zscript",
    "displayName": "GZDoom ZScript",
    "description": "GZDoom's multiple scripting languages support (with a focus on ZScript) for VSCode (and compatible editors)",
    "publisher": "kaptainmicila",
    "icon": "icons/GZDoom.png",
<<<<<<< HEAD
    "version": "1.9.0",
=======
    "version": "1.8.4",
>>>>>>> 7e8e8357
    "repository": {
        "type": "git",
        "url": "https://github.com/KaptainMicila/ZScript-VSCode.git"
    },
    "engines": {
        "vscode": "^1.52.0"
    },
    "categories": [
        "Programming Languages"
    ],
    "contributes": {
        "languages": [
            {
                "id": "zscript",
                "aliases": [
                    "ZScript",
                    "ZDoom Script",
                    "DoomScript",
                    "zscript"
                ],
                "extensions": [
                    ".zs",
                    ".zsc",
                    ".zc"
                ],
                "configuration": "./configurations/ZScriptConfiguration.json"
            },
            {
                "id": "acs",
                "aliases": [
                    "ACS",
                    "Action Code Script",
                    "acs"
                ],
                "extensions": [
                    ".acs"
                ],
                "configuration": "./configurations/ACSConfiguration.json"
            },
            {
                "id": "decorate",
                "aliases": [
                    "DECORATE",
                    "decorate",
                    "acs",
                    "ACS",
                    "zdoomDecorate",
                    "gzdoomDecorate"
                ],
                "extensions": [
                    ".dec"
                ],
                "filenames": [
                    "DECORATE",
                    "decorate"
                ],
                "configuration": "./configurations/DecorateConfiguration.json"
            },
            {
                "id": "mapinfolike",
                "aliases": [
                    "MAPINFOLIKE",
                    "mapinfolike"
                ],
                "configuration": "./configurations/MAPINFOLikeConfiguration.json"
            },
            {
                "id": "mapinfo",
                "aliases": [
                    "MAPINFO",
                    "mapinfo",
                    "ZMAPINFO",
                    "zmapinfo"
                ],
                "extensions": [
                    ".mapinfo"
                ],
                "filenames": [
                    "MAPINFO",
                    "mapinfo",
                    "ZMAPINFO",
                    "zmapinfo"
                ],
                "configuration": "./configurations/MAPINFOLikeConfiguration.json"
            },
            {
                "id": "lockdefs",
                "aliases": [
                    "LOCKDEFS",
                    "lockdefs"
                ],
                "extensions": [
                    ".lockdefs"
                ],
                "filenames": [
                    "LOCKDEFS",
                    "lockdefs"
                ],
                "configuration": "./configurations/MAPINFOLikeConfiguration.json"
            },
            {
                "id": "decaldef",
                "aliases": [
                    "DECALDEF",
                    "decaldef"
                ],
                "extensions": [
                    ".decaldef"
                ],
                "filenames": [
                    "DECALDEF",
                    "decaldef"
                ],
                "configuration": "./configurations/MAPINFOLikeConfiguration.json"
            },
            {
                "id": "menudef",
                "aliases": [
                    "MENUDEF",
                    "menudef"
                ],
                "extensions": [
                    ".menudef"
                ],
                "filenames": [
                    "MENUDEF",
                    "menudef"
                ],
                "configuration": "./configurations/MAPINFOLikeConfiguration.json"
            },
            {
                "id": "althud",
                "aliases": [
                    "ALTHUD",
                    "althud"
                ],
                "extensions": [
                    ".althud"
                ],
                "filenames": [
                    "ALTHUD",
                    "althud"
                ],
                "configuration": "./configurations/basicLanguageConfiguration.json"
            },
            {
                "id": "defbinds",
                "aliases": [
                    "DEFBINDS",
                    "defbinds"
                ],
                "extensions": [
                    ".defbinds"
                ],
                "filenames": [
                    "DEFBINDS",
                    "defbinds"
                ],
                "configuration": "./configurations/basicLanguageConfiguration.json"
            },
            {
                "id": "animdefs",
                "aliases": [
                    "ANIMDEFS",
                    "animdefs"
                ],
                "extensions": [
                    ".animdefs"
                ],
                "filenames": [
                    "ANIMDEFS",
                    "animdefs"
                ],
                "configuration": "./configurations/basicLanguageConfiguration.json"
            },
            {
                "id": "cvarinfo",
                "aliases": [
                    "CVARINFO",
                    "cvarinfo"
                ],
                "extensions": [
                    ".cvarinfo"
                ],
                "filenames": [
                    "CVARINFO",
                    "cvarinfo"
                ],
                "configuration": "./configurations/basicLanguageConfiguration.json"
            },
            {
                "id": "defcvars",
                "aliases": [
                    "DEFCVARS",
                    "defcvars"
                ],
                "extensions": [
                    ".defcvars"
                ],
                "filenames": [
                    "DEFCVARS",
                    "defcvars"
                ],
                "configuration": "./configurations/basicLanguageConfiguration.json"
            },
            {
                "id": "dmxgus",
                "aliases": [
                    "DMXGUS",
                    "dmxgus"
                ],
                "extensions": [
                    ".dmxgus"
                ],
                "filenames": [
                    "DMXGUS",
                    "dmxgus"
                ],
                "configuration": "./configurations/basicLanguageConfiguration.json"
            },
            {
                "id": "fontdefs",
                "aliases": [
                    "FONTDEFS",
                    "fontdefs"
                ],
                "extensions": [
                    ".fontdefs"
                ],
                "filenames": [
                    "FONTDEFS",
                    "fontdefs"
                ],
                "configuration": "./configurations/MAPINFOLikeConfiguration.json"
            },
            {
                "id": "gameinfo",
                "aliases": [
                    "GAMEINFO",
                    "gameinfo"
                ],
                "extensions": [
                    ".gameinfo"
                ],
                "filenames": [
                    "GAMEINFO",
                    "gameinfo"
                ],
                "configuration": "./configurations/basicLanguageConfiguration.json"
            },
            {
                "id": "gldefs",
                "aliases": [
                    "GLDEFS",
                    "gldefs"
                ],
                "extensions": [
                    ".gldefs"
                ],
                "filenames": [
                    "GLDEFS",
                    "gldefs"
                ],
                "configuration": "./configurations/MAPINFOLikeConfiguration.json"
            },
            {
                "id": "iwadinfo",
                "aliases": [
                    "IWADINFO",
                    "iwadinfo"
                ],
                "extensions": [
                    ".iwadinfo"
                ],
                "filenames": [
                    "IWADINFO",
                    "iwadinfo"
                ],
                "configuration": "./configurations/MAPINFOLikeConfiguration.json"
            },
            {
                "id": "keyconf",
                "aliases": [
                    "KEYCONF",
                    "keyconf"
                ],
                "extensions": [
                    ".keyconf"
                ],
                "filenames": [
                    "KEYCONF",
                    "keyconf"
                ],
                "configuration": "./configurations/basicLanguageConfiguration.json"
            },
            {
                "id": "language",
                "aliases": [
                    "LANGUAGE",
                    "language"
                ],
                "extensions": [
                    ".language"
                ],
                "filenames": [
                    "LANGUAGE",
                    "language"
                ],
                "configuration": "./configurations/basicLanguageConfiguration.json"
            },
            {
                "id": "modeldef",
                "aliases": [
                    "MODELDEF",
                    "modeldef"
                ],
                "extensions": [
                    ".modeldef"
                ],
                "filenames": [
                    "MODELDEF",
                    "modeldef"
                ],
                "configuration": "./configurations/MAPINFOLikeConfiguration.json"
            },
            {
                "id": "musinfo",
                "aliases": [
                    "MUSINFO",
                    "musinfo"
                ],
                "extensions": [
                    ".musinfo"
                ],
                "filenames": [
                    "MUSINFO",
                    "musinfo"
                ],
                "configuration": "./configurations/basicLanguageConfiguration.json"
            },
            {
                "id": "palvers",
                "aliases": [
                    "PALVERS",
                    "palvers"
                ],
                "extensions": [
                    ".palvers"
                ],
                "filenames": [
                    "PALVERS",
                    "palvers"
                ],
                "configuration": "./configurations/basicLanguageConfiguration.json"
            },
            {
                "id": "reverbs",
                "aliases": [
                    "REVERBS",
                    "reverbs"
                ],
                "extensions": [
                    ".reverbs"
                ],
                "filenames": [
                    "REVERBS",
                    "reverbs"
                ],
                "configuration": "./configurations/MAPINFOLikeConfiguration.json"
            },
            {
                "id": "s_skin",
                "aliases": [
                    "S_SKIN",
                    "s_skin"
                ],
                "extensions": [
                    ".s_skin"
                ],
                "filenames": [
                    "S_SKIN",
                    "s_skin"
                ],
                "configuration": "./configurations/basicLanguageConfiguration.json"
            },
            {
                "id": "xhairs",
                "aliases": [
                    "XHAIRS",
                    "xhairs"
                ],
                "extensions": [
                    ".xhairs"
                ],
                "filenames": [
                    "XHAIRS",
                    "xhairs"
                ],
                "configuration": "./configurations/basicLanguageConfiguration.json"
            },
            {
                "id": "x11r6rgb",
                "aliases": [
                    "X11R6RGB",
                    "x11r6rgb"
                ],
                "extensions": [
                    ".x11r6rgb"
                ],
                "filenames": [
                    "X11R6RGB",
                    "x11r6rgb"
                ],
                "configuration": "./configurations/basicLanguageConfiguration.json"
            },
            {
                "id": "trnslate",
                "aliases": [
                    "TRNSLATE",
                    "trnslate"
                ],
                "extensions": [
                    ".trnslate"
                ],
                "filenames": [
                    "TRNSLATE",
                    "trnslate"
                ],
                "configuration": "./configurations/basicLanguageConfiguration.json"
            },
            {
                "id": "voxeldef",
                "aliases": [
                    "VOXELDEF",
                    "voxeldef"
                ],
                "extensions": [
                    ".voxeldef"
                ],
                "filenames": [
                    "VOXELDEF",
                    "voxeldef"
                ],
                "configuration": "./configurations/MAPINFOLikeConfiguration.json"
            },
            {
                "id": "textcolo",
                "aliases": [
                    "TEXTCOLO",
                    "textcolo"
                ],
                "extensions": [
                    ".textcolo"
                ],
                "filenames": [
                    "TEXTCOLO",
                    "textcolo"
                ],
                "configuration": "./configurations/MAPINFOLikeConfiguration.json"
            },
            {
                "id": "teaminfo",
                "aliases": [
                    "TEAMINFO",
                    "teaminfo"
                ],
                "extensions": [
                    ".teaminfo"
                ],
                "filenames": [
                    "TEAMINFO",
                    "teaminfo"
                ],
                "configuration": "./configurations/MAPINFOLikeConfiguration.json"
            },
            {
                "id": "terrain",
                "aliases": [
                    "TERRAIN",
                    "terrain"
                ],
                "extensions": [
                    ".terrain"
                ],
                "filenames": [
                    "TERRAIN",
                    "terrain"
                ],
                "configuration": "./configurations/MAPINFOLikeConfiguration.json"
            },
            {
                "id": "secrets",
                "aliases": [
                    "SECRETS",
                    "secrets"
                ],
                "extensions": [
                    ".secrets"
                ],
                "filenames": [
                    "SECRETS",
                    "secrets"
                ],
                "configuration": "./configurations/basicLanguageConfiguration.json"
            },
            {
                "id": "sbarinfo",
                "aliases": [
                    "SBARINFO",
                    "sbarinfo"
                ],
                "extensions": [
                    ".sbarinfo"
                ],
                "filenames": [
                    "SBARINFO",
                    "sbarinfo"
                ],
                "configuration": "./configurations/MAPINFOLikeConfiguration.json"
            },
            {
                "id": "sndinfo",
                "aliases": [
                    "SNDINFO",
                    "sndinfo"
                ],
                "extensions": [
                    ".sndinfo"
                ],
                "filenames": [
                    "SNDINFO",
                    "sndinfo"
                ],
                "configuration": "./configurations/MAPINFOLikeConfiguration.json"
            },
            {
                "id": "textures",
                "aliases": [
                    "TEXTURES",
                    "textures"
                ],
                "extensions": [
                    ".textures"
                ],
                "filenames": [
                    "TEXTURES",
                    "textures"
                ],
                "configuration": "./configurations/MAPINFOLikeConfiguration.json"
            },
            {
                "id": "sndseq",
                "aliases": [
                    "SNDSEQ",
                    "sndseq"
                ],
                "extensions": [
                    ".sndseq"
                ],
                "filenames": [
                    "SNDSEQ",
                    "sndseq"
                ],
                "configuration": "./configurations/basicLanguageConfiguration.json"
            }
        ],
        "grammars": [
            {
                "language": "zscript",
                "scopeName": "source.zscript",
                "path": "./syntaxes/zscript.tmLanguage.json"
            },
            {
                "language": "acs",
                "scopeName": "source.acs",
                "path": "./syntaxes/acs.tmLanguage.json"
            },
            {
                "language": "decorate",
                "scopeName": "source.decorate",
                "path": "./syntaxes/decorate.tmLanguage.json"
            },
            {
                "language": "mapinfolike",
                "scopeName": "source.mapinfolike",
                "path": "./syntaxes/mapinfolike.tmLanguage.json"
            },
            {
                "language": "mapinfo",
                "scopeName": "source.mapinfo",
                "path": "./syntaxes/mapinfo.tmLanguage.json"
            },
            {
                "language": "lockdefs",
                "scopeName": "source.lockdefs",
                "path": "./syntaxes/lockdefs.tmLanguage.json"
            },
            {
                "language": "decaldef",
                "scopeName": "source.decaldef",
                "path": "./syntaxes/decaldef.tmLanguage.json"
            },
            {
                "language": "menudef",
                "scopeName": "source.menudef",
                "path": "./syntaxes/menudef.tmLanguage.json"
            },
            {
                "language": "althud",
                "scopeName": "source.althud",
                "path": "./syntaxes/althud.tmLanguage.json"
            },
            {
                "language": "defbinds",
                "scopeName": "source.defbinds",
                "path": "./syntaxes/defbinds.tmLanguage.json"
            },
            {
                "language": "animdefs",
                "scopeName": "source.animdefs",
                "path": "./syntaxes/animdefs.tmLanguage.json"
            },
            {
                "language": "cvarinfo",
                "scopeName": "source.cvarinfo",
                "path": "./syntaxes/cvarinfo.tmLanguage.json"
            },
            {
                "language": "defcvars",
                "scopeName": "source.defcvars",
                "path": "./syntaxes/defcvars.tmLanguage.json"
            },
            {
                "language": "dmxgus",
                "scopeName": "source.dmxgus",
                "path": "./syntaxes/dmxgus.tmLanguage.json"
            },
            {
                "language": "fontdefs",
                "scopeName": "source.fontdefs",
                "path": "./syntaxes/fontdefs.tmLanguage.json"
            },
            {
                "language": "gameinfo",
                "scopeName": "source.gameinfo",
                "path": "./syntaxes/gameinfo.tmLanguage.json"
            },
            {
                "language": "gldefs",
                "scopeName": "source.gldefs",
                "path": "./syntaxes/gldefs.tmLanguage.json"
            },
            {
                "language": "iwadinfo",
                "scopeName": "source.iwadinfo",
                "path": "./syntaxes/iwadinfo.tmLanguage.json"
            },
            {
                "language": "keyconf",
                "scopeName": "source.keyconf",
                "path": "./syntaxes/keyconf.tmLanguage.json"
            },
            {
                "language": "language",
                "scopeName": "source.language",
                "path": "./syntaxes/language.tmLanguage.json"
            },
            {
                "language": "modeldef",
                "scopeName": "source.modeldef",
                "path": "./syntaxes/modeldef.tmLanguage.json"
            },
            {
                "language": "musinfo",
                "scopeName": "source.musinfo",
                "path": "./syntaxes/musinfo.tmLanguage.json"
            },
            {
                "language": "palvers",
                "scopeName": "source.palvers",
                "path": "./syntaxes/palvers.tmLanguage.json"
            },
            {
                "language": "reverbs",
                "scopeName": "source.reverbs",
                "path": "./syntaxes/reverbs.tmLanguage.json"
            },
            {
                "language": "s_skin",
                "scopeName": "source.s_skin",
                "path": "./syntaxes/s_skin.tmLanguage.json"
            },
            {
                "language": "xhairs",
                "scopeName": "source.xhairs",
                "path": "./syntaxes/xhairs.tmLanguage.json"
            },
            {
                "language": "x11r6rgb",
                "scopeName": "source.x11r6rgb",
                "path": "./syntaxes/x11r6rgb.tmLanguage.json"
            },
            {
                "language": "trnslate",
                "scopeName": "source.trnslate",
                "path": "./syntaxes/trnslate.tmLanguage.json"
            },
            {
                "language": "voxeldef",
                "scopeName": "source.voxeldef",
                "path": "./syntaxes/voxeldef.tmLanguage.json"
            },
            {
                "language": "textcolo",
                "scopeName": "source.textcolo",
                "path": "./syntaxes/textcolo.tmLanguage.json"
            },
            {
                "language": "teaminfo",
                "scopeName": "source.teaminfo",
                "path": "./syntaxes/teaminfo.tmLanguage.json"
            },
            {
                "language": "terrain",
                "scopeName": "source.terrain",
                "path": "./syntaxes/terrain.tmLanguage.json"
            },
            {
                "language": "secrets",
                "scopeName": "source.secrets",
                "path": "./syntaxes/secrets.tmLanguage.json"
            },
            {
                "language": "sbarinfo",
                "scopeName": "source.sbarinfo",
                "path": "./syntaxes/sbarinfo.tmLanguage.json"
            },
            {
                "language": "sndinfo",
                "scopeName": "source.sndinfo",
                "path": "./syntaxes/sndinfo.tmLanguage.json"
            },
            {
                "language": "textures",
                "scopeName": "source.textures",
                "path": "./syntaxes/textures.tmLanguage.json"
            },
            {
                "language": "sndseq",
                "scopeName": "source.sndseq",
                "path": "./syntaxes/sndseq.tmLanguage.json"
            }
        ]
    },
    "author": {
        "name": "Micila \"Kaptain\" Micillotto",
        "email": "micillotto+support@gmail.com",
        "url": "https://kaptainmicila.itch.io/"
    },
    "bugs": {
        "url": "https://github.com/KaptainMicila/ZScript-VSCode/issues",
        "email": "micillotto+support@gmail.com"
    },
    "homepage": "https://github.com/KaptainMicila/ZScript-VSCode",
    "license": "MIT",
    "keywords": [
        "zscript",
        "acs",
        "zdoom",
        "gzdoom"
    ]
}<|MERGE_RESOLUTION|>--- conflicted
+++ resolved
@@ -4,11 +4,7 @@
     "description": "GZDoom's multiple scripting languages support (with a focus on ZScript) for VSCode (and compatible editors)",
     "publisher": "kaptainmicila",
     "icon": "icons/GZDoom.png",
-<<<<<<< HEAD
-    "version": "1.9.0",
-=======
-    "version": "1.8.4",
->>>>>>> 7e8e8357
+    "version": "1.9.0"
     "repository": {
         "type": "git",
         "url": "https://github.com/KaptainMicila/ZScript-VSCode.git"
